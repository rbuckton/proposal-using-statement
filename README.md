--- conflicted
+++ resolved
@@ -47,11 +47,7 @@
 
 ## Status
 
-<<<<<<< HEAD
 **Stage:** 2  
-=======
-**Stage:** 2 
->>>>>>> ae209a63
 **Champion:** Ron Buckton (@rbuckton)
 
 _For more information see the [TC39 proposal process](https://tc39.es/process-document/)._
